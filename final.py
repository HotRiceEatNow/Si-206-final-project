--- conflicted
+++ resolved
@@ -29,12 +29,9 @@
 import sqlite3
 import requests
 import time
-<<<<<<< HEAD
 from datetime import date
-=======
 import matplotlib.pyplot as plt
 import numpy as np
->>>>>>> 8a512f62
 
 # --------------------------------------------------------------------
 # API KEYS (Replace with your actual keys or set environment variables)
